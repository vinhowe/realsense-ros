// License: Apache 2.0. See LICENSE file in root directory.
// Copyright(c) 2017 Intel Corporation. All Rights Reserved

#include "../include/realsense_node_factory.h"
#include "../include/base_realsense_node.h"
#include <iostream>
#include <map>
#include <mutex>
#include <condition_variable>
#include <signal.h>
#include <thread>
#include <sys/time.h>

using namespace realsense2_camera;

#define REALSENSE_ROS_EMBEDDED_VERSION_STR (VAR_ARG_STRING(VERSION: REALSENSE_ROS_MAJOR_VERSION.REALSENSE_ROS_MINOR_VERSION.REALSENSE_ROS_PATCH_VERSION))
constexpr auto realsense_ros_camera_version = REALSENSE_ROS_EMBEDDED_VERSION_STR;

PLUGINLIB_EXPORT_CLASS(realsense2_camera::RealSenseNodeFactory, nodelet::Nodelet)

rs2::device _device;

RealSenseNodeFactory::RealSenseNodeFactory()
{
	ROS_INFO("RealSense ROS v%s", REALSENSE_ROS_VERSION_STR);
	ROS_INFO("Running with LibRealSense v%s", RS2_API_VERSION_STR);

	signal(SIGINT, signalHandler);
	auto severity = rs2_log_severity::RS2_LOG_SEVERITY_WARN;
	tryGetLogSeverity(severity);
	if (rs2_log_severity::RS2_LOG_SEVERITY_DEBUG == severity)
		ros::console::set_logger_level(ROSCONSOLE_DEFAULT_NAME, ros::console::levels::Debug);

	rs2::log_to_console(severity);
}

void RealSenseNodeFactory::closeDevice()
{
    for(rs2::sensor sensor : _device.query_sensors())
	{
		sensor.stop();
		sensor.close();
	}
}

void RealSenseNodeFactory::signalHandler(int signum)
{
	ROS_INFO_STREAM(strsignal(signum) << " Signal is received! Terminating RealSense Node...");
	closeDevice();
	ros::shutdown();
	exit(signum);
}

rs2::device RealSenseNodeFactory::getDevice()
{
	rs2::device retDev;
	auto list = _ctx.query_devices();
	if (0 == list.size())
	{
		ROS_WARN("No RealSense devices were found!");
	}
	else
	{
		bool found = false;
		for (auto&& dev : list)
		{
			auto sn = dev.get_info(RS2_CAMERA_INFO_SERIAL_NUMBER);
			ROS_DEBUG_STREAM("Device with serial number " << sn << " was found.");
			if (_serial_no.empty() || sn == _serial_no)
			{
				retDev = dev;
				_serial_no = sn;
				found = true;
				break;
			}
		}
		if (!found)
		{
			ROS_ERROR_STREAM("The requested device with serial number " << _serial_no << " is NOT found!");
		}
	}

	bool remove_tm2_handle(retDev && RS_T265_PID != std::stoi(retDev.get_info(RS2_CAMERA_INFO_PRODUCT_ID), 0, 16));
	if (remove_tm2_handle)
	{
		_ctx.unload_tracking_module();
	}

	if (retDev && _initial_reset)
	{
		_initial_reset = false;
		try
		{
			ROS_INFO("Resetting device...");
			retDev.hardware_reset();
			retDev = rs2::device();
			
		}
		catch(const std::exception& ex)
		{
			ROS_WARN_STREAM("An exception has been thrown: " << ex.what());
		}
	}
	return retDev;
}

void RealSenseNodeFactory::change_device_callback(rs2::event_information& info)
{
	if (info.was_removed(_device))
	{
		ROS_ERROR("The device has been disconnected!");
		_realSenseNode.reset(nullptr);
		_device = rs2::device();
	}
	if (!_device)
	{
		rs2::device_list new_devices = info.get_new_devices();
		if (new_devices.size() > 0)
		{
			ROS_INFO("Checking new devices...");
			_device = getDevice();
			if (_device)
			{
				StartDevice();
			}
		}
	}
}

void RealSenseNodeFactory::onInit()
{
	try
	{
#ifdef BPDEBUG
		std::cout << "Attach to Process: " << getpid() << std::endl;
		std::cout << "Press <ENTER> key to continue." << std::endl;
		std::cin.get();
#endif
		ros::NodeHandle nh = getNodeHandle();
		auto privateNh = getPrivateNodeHandle();
		privateNh.param("serial_no", _serial_no, std::string(""));

		std::string rosbag_filename("");
		privateNh.param("rosbag_filename", rosbag_filename, std::string(""));
		if (!rosbag_filename.empty())
		{
			ROS_INFO_STREAM("publish topics from rosbag file: " << rosbag_filename.c_str());
			auto pipe = std::make_shared<rs2::pipeline>();
			rs2::config cfg;
			cfg.enable_device_from_file(rosbag_filename.c_str(), false);
			cfg.enable_all_streams();
			pipe->start(cfg); //File will be opened in read mode at this point
			_device = pipe->get_active_profile().get_device();
			_realSenseNode = std::unique_ptr<BaseRealSenseNode>(new BaseRealSenseNode(nh, privateNh, _device, _serial_no));
			_realSenseNode->publishTopics();
			_realSenseNode->registerDynamicReconfigCb(nh);
		}
		else
		{
<<<<<<< HEAD
			bool enable_t265;
			privateNh.param("enable_t265", enable_t265, false);
			if (enable_t265)
			{
				// Currentlty need to wait before start quering device.
 				_ctx.query_devices();
				const double wait_time(10);
				// std::this_thread::sleep_for(std::chrono::milliseconds(5000));
				time_t start_time = time(NULL);
				ROS_INFO_STREAM("Waiting for up to " << wait_time << "(sec) for T265 Device to load.");
				int ms(200);
				rs2::device dev;
				while (difftime(time(NULL), start_time) < wait_time)
				{
					dev = getDevice(serial_no, false);
					if (dev)
					{
						break;
					}
					std::this_thread::sleep_for(std::chrono::milliseconds(ms));
				}
				if (!dev)
				{
					ROS_ERROR("Timeout while waiting for T265 device. Terminating RealSense Node...");
					ros::shutdown();
					exit(1);
				}
				ROS_INFO_STREAM("T265 device found after " << difftime(time(NULL), start_time) << "(sec)");
			}
			bool initial_reset;
			privateNh.param("initial_reset", initial_reset, false);
			if (initial_reset)
			{
				ROS_INFO("Resetting device...");
				rs2::device dev;
				dev = getDevice(serial_no);
				try
				{
					dev.hardware_reset();
					waitForDevice(dev);
				}
				catch(const std::exception& ex)
				{
					ROS_WARN_STREAM("An exception has been thrown: " << ex.what());
				}
			}
			_device = getDevice(serial_no);
			if (!_device)
			{
				ros::shutdown();
				exit(1);
			}

			_ctx.set_devices_changed_callback([this](rs2::event_information& info)
					{
					if (info.was_removed(_device))
					{
					ROS_FATAL("The device has been disconnected! Terminating RealSense Node...");
					ros::shutdown();
					exit(1);
					}
					});
=======
			std::function<void(rs2::event_information&)> change_device_callback_function = [this](rs2::event_information& info){change_device_callback(info);};
			_ctx.set_devices_changed_callback(change_device_callback_function);
			privateNh.param("initial_reset", _initial_reset, false);
			_device = getDevice();
		}
>>>>>>> d9f4a39a

		if (_device)
		{
			StartDevice();
		}
	}
	catch(const std::exception& ex)
	{
		ROS_ERROR_STREAM("An exception has been thrown: " << ex.what());
		throw;
	}
	catch(...)
	{
		ROS_ERROR_STREAM("Unknown exception has occured!");
		throw;
	}
}

void RealSenseNodeFactory::StartDevice()
{
	ros::NodeHandle nh = getNodeHandle();
	ros::NodeHandle privateNh = getPrivateNodeHandle();
	// TODO
	std::string pid_str(_device.get_info(RS2_CAMERA_INFO_PRODUCT_ID));
	uint16_t pid = std::stoi(pid_str, 0, 16);
	switch(pid)
	{
	case SR300_PID:
	case RS400_PID:
	case RS405_PID:
	case RS410_PID:
	case RS460_PID:
	case RS415_PID:
	case RS420_PID:
	case RS420_MM_PID:
	case RS430_PID:
	case RS430_MM_PID:
	case RS430_MM_RGB_PID:
	case RS435_RGB_PID:
	case RS435i_RGB_PID:
	case RS_USB2_PID:
	case RS_T265_PID:
		_realSenseNode = std::unique_ptr<BaseRealSenseNode>(new BaseRealSenseNode(nh, privateNh, _device, _serial_no));
		break;
	default:
		ROS_FATAL_STREAM("Unsupported device!" << " Product ID: 0x" << pid_str);
		ros::shutdown();
		exit(1);
	}
	assert(_realSenseNode);
	_realSenseNode->publishTopics();
	_realSenseNode->registerDynamicReconfigCb(nh);
}

void RealSenseNodeFactory::tryGetLogSeverity(rs2_log_severity& severity) const
{
	static const char* severity_var_name = "LRS_LOG_LEVEL";
	auto content = getenv(severity_var_name);

	if (content)
	{
		std::string content_str(content);
		std::transform(content_str.begin(), content_str.end(), content_str.begin(), ::toupper);

		for (uint32_t i = 0; i < RS2_LOG_SEVERITY_COUNT; i++)
		{
			auto current = std::string(rs2_log_severity_to_string((rs2_log_severity)i));
			std::transform(current.begin(), current.end(), current.begin(), ::toupper);
			if (content_str == current)
			{
				severity = (rs2_log_severity)i;
				break;
			}
		}
	}
}<|MERGE_RESOLUTION|>--- conflicted
+++ resolved
@@ -157,76 +157,11 @@
 		}
 		else
 		{
-<<<<<<< HEAD
-			bool enable_t265;
-			privateNh.param("enable_t265", enable_t265, false);
-			if (enable_t265)
-			{
-				// Currentlty need to wait before start quering device.
- 				_ctx.query_devices();
-				const double wait_time(10);
-				// std::this_thread::sleep_for(std::chrono::milliseconds(5000));
-				time_t start_time = time(NULL);
-				ROS_INFO_STREAM("Waiting for up to " << wait_time << "(sec) for T265 Device to load.");
-				int ms(200);
-				rs2::device dev;
-				while (difftime(time(NULL), start_time) < wait_time)
-				{
-					dev = getDevice(serial_no, false);
-					if (dev)
-					{
-						break;
-					}
-					std::this_thread::sleep_for(std::chrono::milliseconds(ms));
-				}
-				if (!dev)
-				{
-					ROS_ERROR("Timeout while waiting for T265 device. Terminating RealSense Node...");
-					ros::shutdown();
-					exit(1);
-				}
-				ROS_INFO_STREAM("T265 device found after " << difftime(time(NULL), start_time) << "(sec)");
-			}
-			bool initial_reset;
-			privateNh.param("initial_reset", initial_reset, false);
-			if (initial_reset)
-			{
-				ROS_INFO("Resetting device...");
-				rs2::device dev;
-				dev = getDevice(serial_no);
-				try
-				{
-					dev.hardware_reset();
-					waitForDevice(dev);
-				}
-				catch(const std::exception& ex)
-				{
-					ROS_WARN_STREAM("An exception has been thrown: " << ex.what());
-				}
-			}
-			_device = getDevice(serial_no);
-			if (!_device)
-			{
-				ros::shutdown();
-				exit(1);
-			}
-
-			_ctx.set_devices_changed_callback([this](rs2::event_information& info)
-					{
-					if (info.was_removed(_device))
-					{
-					ROS_FATAL("The device has been disconnected! Terminating RealSense Node...");
-					ros::shutdown();
-					exit(1);
-					}
-					});
-=======
 			std::function<void(rs2::event_information&)> change_device_callback_function = [this](rs2::event_information& info){change_device_callback(info);};
 			_ctx.set_devices_changed_callback(change_device_callback_function);
 			privateNh.param("initial_reset", _initial_reset, false);
 			_device = getDevice();
 		}
->>>>>>> d9f4a39a
 
 		if (_device)
 		{
